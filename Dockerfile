# Debian-based image to avoid musl build issues for better-sqlite3
FROM node:24-slim

ENV NODE_ENV=production
WORKDIR /app

# Base packages
RUN apt-get update && apt-get install -y --no-install-recommends curl \
    && rm -rf /var/lib/apt/lists/*

# Dependencies first for better caching
COPY package*.json ./
RUN npm config set fund false && npm config set audit false \
 && if [ -f package-lock.json ] ; then npm ci --omit=dev ; else npm install --omit=dev ; fi

# Copy source as root (no chown needed when running as root)
COPY . .

<<<<<<< HEAD
# Optional: create /data in image; bind mount may overlay this at runtime
RUN mkdir -p /data

# No USER instruction → default runtime user is root
# USER root  # (implicit)

ARG EXPOSE_PORT=7860
ENV PORT=${EXPOSE_PORT}
EXPOSE ${EXPOSE_PORT}

=======
# Parameterize the app port and EXPOSE at build time
ARG EXPOSE_PORT=7860
ENV PORT=${EXPOSE_PORT}

# Expose the chosen port (metadata only)
EXPOSE ${EXPOSE_PORT}

# Healthcheck hits your existing /health route on the configured port
>>>>>>> 82a3d979
HEALTHCHECK --interval=30s --timeout=5s --retries=3 \
  CMD curl -fsS "http://localhost:${PORT}/health" || exit 1

CMD ["npm", "start"]<|MERGE_RESOLUTION|>--- conflicted
+++ resolved
@@ -16,7 +16,6 @@
 # Copy source as root (no chown needed when running as root)
 COPY . .
 
-<<<<<<< HEAD
 # Optional: create /data in image; bind mount may overlay this at runtime
 RUN mkdir -p /data
 
@@ -27,16 +26,6 @@
 ENV PORT=${EXPOSE_PORT}
 EXPOSE ${EXPOSE_PORT}
 
-=======
-# Parameterize the app port and EXPOSE at build time
-ARG EXPOSE_PORT=7860
-ENV PORT=${EXPOSE_PORT}
-
-# Expose the chosen port (metadata only)
-EXPOSE ${EXPOSE_PORT}
-
-# Healthcheck hits your existing /health route on the configured port
->>>>>>> 82a3d979
 HEALTHCHECK --interval=30s --timeout=5s --retries=3 \
   CMD curl -fsS "http://localhost:${PORT}/health" || exit 1
 
